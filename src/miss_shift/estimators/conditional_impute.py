import numpy as np
from sklearn.base import BaseEstimator
from sklearn.experimental import enable_iterative_imputer
from sklearn.impute import IterativeImputer, SimpleImputer

from ..networks.mlp import MLP_reg
from ..misc.iterativeimputer import FastIterativeImputer

class ImputeMLPPytorch(BaseEstimator):
    """Imputes and then runs a MLP (Pytorch based, same as for NeuMiss)
    on the imputed data.

    Parameters
    ----------

    add_mask: bool
        Whether or not to concatenate the mask with the data.

    imputation_type: str
        One of 'mean' or 'MICE'.

    est_params: dict
        The dictionary containing the parameters for the MLP.
    """

<<<<<<< HEAD
    def __init__(self, add_mask, imputation_type, n_draws=5, verbose=False, **mlp_params):
=======
    def __init__(self, add_mask, imputation_type, n_draws=5, use_y_for_impute=False, verbose=False, **mlp_params):
>>>>>>> 837c120e

        self.add_mask = add_mask
        self.imputation_type = imputation_type
        self.mlp_params = mlp_params
        self.n_draws = n_draws
        self.use_y_for_impute = use_y_for_impute

        if self.imputation_type == 'mean':
            self._imp = SimpleImputer(missing_values=np.nan, strategy='mean')
        elif self.imputation_type == 'MICE':
            self._imp = IterativeImputer(random_state=0, verbose=2*int(verbose))
        elif self.imputation_type == 'MultiMICE':
            self._imp = FastIterativeImputer(random_state=0, sample_posterior=True, max_iter=5, verbose=2*int(verbose))

        self._reg = MLP_reg(is_mask=add_mask, verbose=verbose, **self.mlp_params)

    def concat_mask(self, X, T):
        if self.imputation_type == 'MultiMICE':
            # replicate the mask, because T is now of shape [n_samples, n_draws, n_features]
            M = np.isnan(X)
            M = np.repeat(M, self.n_draws, axis=0).reshape(T.shape)
            T = np.concatenate((T, M), axis=2)
        else:
            M = np.isnan(X)
            T = np.hstack((T, M))
        return T

    def impute(self, X):
        if self.imputation_type == 'MultiMICE':
            T = []
            for _ in range(self.n_draws):
                T.append(self._imp.transform(X))
            return np.stack(T)
        else:
            return self._imp.transform(X)

    def fit(self, X, y, X_val=None, y_val=None):
        if self.use_y_for_impute:
            # Add the outcome to the dataset to use it during imputation
            X = np.c_[X, y]
            X_val = np.c_[X_val, y_val]
        
        self._imp.fit(X)
        T = self.impute(X)
        T_val = self.impute(X_val)

        if self.use_y_for_impute:
            # Remove the outcome from all datasets to fit the regressor
            X = X[..., :-1]
            X_val = X_val[..., :-1]
            T = T[..., :-1]
            T_val = T_val[..., :-1]

        if self.add_mask:
            T = self.concat_mask(X, T)
            T_val = self.concat_mask(X_val, T_val)
<<<<<<< HEAD
=======

>>>>>>> 837c120e
        self._reg.fit(T, y, X_val=T_val, y_val=y_val)

        if self.use_y_for_impute:
            # finally, refit the imputation for prediction at test time
            self._imp.fit(X) 

        return self

    def predict(self, X):
        T = self.impute(X)
        if self.add_mask:
            T = self.concat_mask(X, T)
        return self._reg.predict(T)<|MERGE_RESOLUTION|>--- conflicted
+++ resolved
@@ -23,11 +23,7 @@
         The dictionary containing the parameters for the MLP.
     """
 
-<<<<<<< HEAD
-    def __init__(self, add_mask, imputation_type, n_draws=5, verbose=False, **mlp_params):
-=======
     def __init__(self, add_mask, imputation_type, n_draws=5, use_y_for_impute=False, verbose=False, **mlp_params):
->>>>>>> 837c120e
 
         self.add_mask = add_mask
         self.imputation_type = imputation_type
@@ -84,10 +80,7 @@
         if self.add_mask:
             T = self.concat_mask(X, T)
             T_val = self.concat_mask(X_val, T_val)
-<<<<<<< HEAD
-=======
-
->>>>>>> 837c120e
+        
         self._reg.fit(T, y, X_val=T_val, y_val=y_val)
 
         if self.use_y_for_impute:
