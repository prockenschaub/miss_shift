--- conflicted
+++ resolved
@@ -8,21 +8,16 @@
 
 NAMES = {
     'bayes': 'Bayes predictor',
-    'bayes_order0': 'Oracle (cond.)',
-    'prob_bayes': 'Oracle (prob.)',
-<<<<<<< HEAD
-    'mice_impute_mask': 'MICE',
-    'mice_impute_using_y': 'MICE+Y',
-    'multimice_impute': 'MultiMICE',
-    'multimice_impute_using_y': 'MultiMICE+Y',
-=======
+    'bayes_order0': 'Cond. Oracle',
+    'prob_bayes': 'Prob. Oracle',
     'mice_impute_mask': 'ICE + mask',
     'multimice_impute': 'MICE',
     'miwae_cond_mask': 'AE + mask',
     'miwae': 'MIWAE',
->>>>>>> 2084a402
     'neumiss': 'NeuMiss',
-    'neumice': 'NeuMISE'
+    'neumice': 'NeuMISE',
+    'mice_impute_using_y': 'ICE+Y',
+    'multimice_impute_using_y': 'MICE+Y',
 }
 
 COLORS = {
@@ -30,16 +25,13 @@
     'bayes_order0': '#fbafe4',
     'prob_bayes': '#cc78bc',
     'mice_impute_mask': '#56b4e9',
-    'mice_impute_using_y': '#306582',
     'multimice_impute': '#0173b2',
-<<<<<<< HEAD
-    'multimice_impute_using_y': '#013f61',
-=======
     'miwae_cond_mask': '#ece133',
     'miwae': '#029e73',
->>>>>>> 2084a402
     'neumiss': '#de8f05',
-    'neumice': '#d55e00'
+    'neumice': '#d55e00',
+    'mice_impute_using_y': '#306582',
+    'multimice_impute_using_y': '#013f61',
 }
 
 
